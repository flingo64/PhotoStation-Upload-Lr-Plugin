--- conflicted
+++ resolved
@@ -1344,20 +1344,15 @@
     			or  collectionSettings.locationDownload
     		then
     			local useCache = true
-<<<<<<< HEAD
     			local albumName 		= ifnil(string.match(photoInfo.remoteId , '(.*)\/[^\/]+'), '/')
     			local psPhotoInfos 		= PSPhotoStationUtils.getPhotoInfoFromList(publishSettings.uHandle, 'album', albumName, photoInfo.remoteId, 
     																				srcPhoto:getRawMetadata('isVideo'), useCache)
-    			local psPhotoInfo 		= psPhotoInfos.info 
-    			local psPhotoAdditional = psPhotoInfos.additional
-=======
-    			local psPhotoInfos 		= PSPhotoStationUtils.getPhotoInfo(publishSettings.uHandle, photoInfo.remoteId, srcPhoto:getRawMetadata('isVideo'), useCache)
     			local psPhotoInfo, psPhotoAdditional
 				if psPhotoInfos then
 					psPhotoInfo 		= psPhotoInfos.info 
-					psPhotoAdditional = psPhotoInfos.additional
+					psPhotoAdditional 	= psPhotoInfos.additional
 				end
->>>>>>> bdf5be1f
+
         		if psPhotoInfo then
         			if collectionSettings.titleDownload 	then titlePS = psPhotoInfo.title end 
         			if collectionSettings.captionDownload	then captionPS = psPhotoInfo.description end 
